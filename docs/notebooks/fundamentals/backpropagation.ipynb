--- conflicted
+++ resolved
@@ -98,13 +98,7 @@
    "source": [
     "A neural network can be modelled as a **directed acyclic graph** (DAG) of compute and parameter nodes that implements a function $f$ and can be extended to implement the calculation of the loss value for each training example and parameter values. \n",
     "\n",
-<<<<<<< HEAD
-    "### Forward pass\n",
-    "\n",
-    "In computing $f(\\mathbf x)$, the input $\\mathbf x$ is passed to the first layer and propagated forward through the network, computing the output value of each node. Every value in the nodes is stored to preserve the current state for backward pass, as well as to avoid recomputation for the nodes in the next layer. Assuming a node with $n$ inputs require $n$ operations, then one forward pass takes $O(E)$ calculations were $E$ is the number of edges of the graph."
-=======
     "A compute node simply implements a simple function of node values of nodes that are directed to it. Parameter nodes simply store values which ultimately determines the function $f.$ Note that since there are no cycles, and since the graph is directed, then we can write the network as a sequence of layers."
->>>>>>> 439cc707
    ]
   },
   {
@@ -124,13 +118,6 @@
    "cell_type": "markdown",
    "metadata": {},
    "source": [
-<<<<<<< HEAD
-    "### Backward pass\n",
-    "\n",
-    "During backward pass gradients are categorized into two types: local gradients of the form $\\frac{\\partial{\\mathcal u}}{\\partial w}$ between adjacent nodes $u$ and $w,$ and backpropagated gradients $\\frac{\\partial{\\mathcal L}}{\\partial u}$ for each node ${u}.$ Our goal is to calculate the backpropagated gradient of the loss with respect to parameter nodes. Note that parameter nodes have zero fan-in ({numref}`backprop-compgraph2`). \n",
-    "\n",
-    "BP proceeds inductively. For the base step, set the gradient of the compute node for the loss as $1$ (i.e. $\\frac{\\partial{\\mathcal L}}{\\partial \\mathcal L} = 1$). Since the backpropagated gradient ${\\frac{\\partial{\\mathcal L}}{\\partial u}}$ for each compute node $u$ in the upper layer is stored, then after computing local gradients ${\\frac{\\partial{u}}{\\partial w}}$, the backpropagated gradient ${\\frac{\\partial{\\mathcal L}}{\\partial w}}$ for each compute node $w$ in the current layer can be calculated via the chain rule:\n",
-=======
     "### Forward pass\n",
     "\n",
     "In computing $f(\\mathbf x)$, all computation is executed from the input layer to the loss following the directions and operations specified by the nodes and edges. \n",
@@ -146,7 +133,6 @@
     "During backward pass gradients are categorized into two types: local gradients of the form ${\\partial_{u}{\\mathcal v}}$ between adjacent nodes $u$ and $v,$ and backpropagated gradients ${\\partial_u{\\mathcal L}}$ for each node ${u}.$ Our goal is to calculate the backpropagated gradient of the loss with respect to parameter nodes.\n",
     "\n",
     "**BP proceeds inductively.** For the base step, the gradient of the compute node for the loss is set to $1$ (i.e. ${\\partial_{\\mathcal L}{\\mathcal L}} = 1$) and stored in memory. For the inductive step, we assume that the backpropagated gradient ${{\\partial_{v}{\\mathcal L}}}$ for each compute node $v$ in the upper layer is stored. For each compute node $v$ in the current layer, compute all local gradients ${\\partial_{u}{\\mathcal v}}$ which we assume to be computable at runtime. Then, the backpropagated gradient $\\partial_{v}{\\mathcal L}$ can be calculated using the chain rule:\n",
->>>>>>> 439cc707
     "\n",
     "$$\n",
     "{\\frac{\\partial\\mathcal L}{\\partial u} } = \\sum_{ {v} } \\left( {{\\frac{\\partial\\mathcal L}{\\partial v}}} \\right) \\left( {{\\frac{\\partial{v}}{\\partial u}}} \\right).\n",
@@ -203,9 +189,6 @@
    "cell_type": "markdown",
    "metadata": {},
    "source": [
-<<<<<<< HEAD
-    "### Gradient descent with BP"
-=======
     "Backward pass continues the \"flow\" of gradients to the current layer. Observe that the flow of gradients end on parameter nodes. The partial derivatives are evaluated on the current network state with values obtained during forward pass. Hence, forward pass always precede backward pass. Moreover, all backpropagated gradients are stored in each compute node for use by the next layer. On the other hand, there is no need to store local gradients; these are computed as needed. Hence, it suffices to compute all gradients with respect to compute nodes to get all gradients with respect to the weights of the network.\n",
     "    \n",
     "**Remark.** BP is a useful tool for understanding how derivatives flow through a model. This can be extremely helpful in reasoning about why some models are difficult to optimize. Classic examples are vanishing or exploding gradients as we go into deeper layers of the network.\n",
@@ -217,7 +200,6 @@
    "metadata": {},
    "source": [
     "### Training neural networks"
->>>>>>> 439cc707
    ]
   },
   {
@@ -345,11 +327,7 @@
    "cell_type": "markdown",
    "metadata": {},
    "source": [
-<<<<<<< HEAD
-    "Here the Jacobian matrix ${\\boldsymbol J}_\\varphi$ contains the gradient of one of the elements of $\\mathbf x^{(t)}$ in each row. For commonly used activations, i.e. those which are applied entrywise on vector inputs, this matrix reduces to a diagonal matrix. For the parameter nodes, the backpropagated gradients are:\n",
-=======
     "Here the Jacobian matrix is defined as $\\left({\\boldsymbol J}_{\\varphi}\\right)_{ij} = \\frac{\\partial x_i}{\\partial y_j}$. For commonly used activations, i.e. those which are applied entrywise on vector inputs, this matrix reduces to a diagonal matrix. For the parameter nodes, the backpropagated gradients are:\n",
->>>>>>> 439cc707
     "\n",
     "$$\n",
     "\\dfrac{\\partial \\mathcal L}{\\partial {\\boldsymbol W}^{(t)}} \n",
@@ -377,9 +355,6 @@
    "cell_type": "markdown",
    "metadata": {},
    "source": [
-<<<<<<< HEAD
-    "Backpropagated gradients for compute nodes have to be stored until weights are updated. Observe that derivatives of the compute nodes of layer $t+1$ are retrieved to compute gradients in layer $t.$ On the other hand, the local gradients ${\\boldsymbol J}_\\varphi$ are computed using autodifferentiation evaluated at the current network state based on values from forward pass. "
-=======
     "Backpropagated gradients for compute nodes have to be stored until weights are updated. Observe that derivatives of the compute nodes of layer $t+1$ are retrieved to compute gradients in layer $t.$ On the other hand, the local gradients ${\\boldsymbol J}_\\varphi$ are computed using autodifferentiation and are evaluated at the current network state based on values from forward pass. "
    ]
   },
@@ -388,7 +363,6 @@
    "metadata": {},
    "source": [
     "<br>"
->>>>>>> 439cc707
    ]
   },
   {
@@ -400,11 +374,7 @@
     "name: jacobian\n",
     "width: 75%\n",
     "---\n",
-<<<<<<< HEAD
-    "Deriving the equations by matching shapes of derivatives as matrices. In general, we just need to put the incoming gradients as input, and the current gradients as output of the operation. Then, what's left is figuring out the matrix in between that contains appropriate local derivatives. The fact that this is just matrix multiplication is the key idea of differential calculus.\n",
-=======
     "Deriving the equations by matching shapes of derivatives as matrices. In general, we put the incoming gradients as input, and current gradients as output. Then, what is left is to figure out the matrix in between containing the appropriate local derivatives.\n",
->>>>>>> 439cc707
     "```\n"
    ]
   },

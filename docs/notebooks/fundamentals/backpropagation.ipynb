--- conflicted
+++ resolved
@@ -156,11 +156,7 @@
    "cell_type": "markdown",
    "metadata": {},
    "source": [
-<<<<<<< HEAD
-    "This can be visualized as \"flowing\" of gradients to each network node from the loss node. Observe that the flow of gradients end on parameter nodes since these nodes have zero fan-in. Here the partial derivatives are evaluated on the current network state with values obtained during forward pass. Hence, forward pass should always precede backward pass. Moreover, as required by the algorithm all backpropagated gradients are stored in each compute node for use by the next layer. Memory can be released after the weights are updated. On the other hand, there is no need to store local gradients; these are computed as needed. \n",
-=======
     "This can be visualized as gradients \"flowing\" to each network node from the loss node. Observe that the flow of gradients end on parameter nodes since these nodes have zero fan-in. Here the partial derivatives are evaluated on the current network state with values obtained during forward pass. Hence, forward pass should always precede backward pass. Moreover, as required by the algorithm all backpropagated gradients are stored in each compute node for use by the next layer. Memory can be released after the weights are updated. On the other hand, there is no need to store local gradients; these are computed as needed. \n",
->>>>>>> 53dd11cd
     "    \n",
     "**Remark.** BP is a useful tool for understanding how derivatives flow through a model. This can be extremely helpful in reasoning about why some models are difficult to optimize. Classic examples are vanishing or exploding gradients as we go into deeper layers of the network."
    ]
@@ -179,13 +175,16 @@
     "Now that we know how to compute each backpropagated gradient, we can implement this as a method `u.backward()` for each node `u` that sends the gradient of the loss with respect to `u` to all nodes that depend on it. Every backpropagated gradient that is sent to a node is accumulated in a sum. Hence, we have to zero it out at the start of every trainng step.\n",
     "\n",
     "```python \n",
+    "def Forward():\n",
     "class CompGraph:\n",
     "    # ...\n",
     "\n",
     "    def forward(self, inputs):\n",
     "        self.graph.input_nodes.pass(inputs)\n",
+    "        \n",
     "        for node in self.graph.nodes_toposorted():\n",
     "            node.forward()\n",
+    "\n",
     "\n",
     "    def backward():\n",
     "        for node in self.nodes():\n",
@@ -193,6 +192,7 @@
     "\n",
     "        for node in reversed(self.graph.nodes_toposorted()):\n",
     "            node.backward()\n",
+    "\n",
     "```"
    ]
   },
@@ -239,7 +239,7 @@
    "cell_type": "markdown",
    "metadata": {},
    "source": [
-    "To train a neural network which computes a function $f,$ we can think of wrapping the this in a computational graph that adds an additional input node for the target values, and an additional compute node for the loss function which takes in the network output $f(\\mathbf x)$ and target $y$ given an input output pair $(\\mathbf x, y)$ in a training step. Note that we can use any algorithm to update network weights. The following training loop implements [SGD](https://en.wikipedia.org/wiki/Stochastic_gradient_descent) with $\\epsilon = 0.01.$ \n",
+    "To train a neural network which computes a function $f,$ we can think of wrapping the original network in a computational graph that adds an additional input node for the target values, and an additional compute node for the loss function which takes in the network output $f(\\mathbf x)$ and target $y$ given an input output pair $(\\mathbf x, y)$ in a training step. Note that we can use any algorithm to update network weights. The following training loop implements [SGD](https://en.wikipedia.org/wiki/Stochastic_gradient_descent) with $\\epsilon = 0.01.$ \n",
     "\n",
     "\n",
     "```python\n",
@@ -258,6 +258,7 @@
     "            graph.forward(minibatch)\n",
     "            graph.backward()\n",
     "            optimizer(graph, eta=0.01)\n",
+    "\n",
     "```"
    ]
   },
